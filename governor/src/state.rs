--- conflicted
+++ resolved
@@ -100,14 +100,11 @@
     pub fn clock(&self) -> &C {
         &self.clock
     }
-<<<<<<< HEAD
-=======
 
     /// Consumes the `RateLimiter` and returns `Quota`.
     pub fn quota(&self) -> Quota {
         self.gcra.to_quota()
     }
->>>>>>> 8bdeba5f
 }
 
 impl<K, S, C, MW> RateLimiter<K, S, C, MW>
